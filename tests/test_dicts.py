--- conflicted
+++ resolved
@@ -589,7 +589,6 @@
         )
 
         # Fail for non-counter types
-<<<<<<< HEAD
         D = {'a': 2, 'b': 2, 'c': 2}
         if dicts_work:
             self.assertEqual(op(python_counter, D), op(redis_counter, D))
@@ -597,11 +596,6 @@
             for C in (redis_counter, python_counter):
                 with self.assertRaises(TypeError):
                     op(C, D)
-=======
-        for c in (redis_counter, python_counter):
-            with self.assertRaises(TypeError):
-                op(c, ('a', 2, 'b', 2, 'c', 2))
->>>>>>> 35d2c5ad
 
     def test_add(self):
         self._test_op(operator.add)
@@ -617,9 +611,16 @@
         self.assertTrue(isinstance(result, collections.Counter))
         self.assertEqual(result, {'c': 1})
 
+    @unittest.skipIf(sys.version_info >= (3, 9), 'Python 3.8 and below')
     def test_or(self):
+        self._test_op(operator.or_, dicts_work=False)
+        result = self.create_counter('abbccc') | self.create_counter('aabbcc')
+        self.assertTrue(isinstance(result, collections.Counter))
+        self.assertEqual(result, {'a': 2, 'b': 2, 'c': 3})
+
+    @unittest.skipIf(sys.version_info < (3, 9), 'Python 3.9 and above')
+    def test_or_three_nine(self):
         self._test_op(operator.or_, dicts_work=True)
-
         result = self.create_counter('abbccc') | self.create_counter('aabbcc')
         self.assertTrue(isinstance(result, collections.Counter))
         self.assertEqual(result, {'a': 2, 'b': 2, 'c': 3})
