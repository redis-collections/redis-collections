--- conflicted
+++ resolved
@@ -1,12 +1,8 @@
 language: python
 python:
     - "2.7"
-<<<<<<< HEAD
-script: python -m unittest discover
-services:
-    - redis-server
-=======
     - "3.2"
     - "3.3"
 script: python -m unittest discover
->>>>>>> 8cbad1c2
+services:
+    - redis-server