--- conflicted
+++ resolved
@@ -49,11 +49,7 @@
     license='ISC',
     packages=find_packages(exclude=['tests']),
     include_package_data=True,
-<<<<<<< HEAD
-    install_requires=['redis>=3.1.0,<4.0.0', 'six'],
-=======
-    install_requires=['redis>=3.0.1,<4.0.0', 'six>=1.0.0,<2.0.0'],
->>>>>>> 4ac15986
+    install_requires=['redis>=3.1.0,<4.0.0', 'six>=1.0.0,<2.0.0'],
     zip_safe=False,
     keywords=['redis', 'persistence'],
     classifiers=(
