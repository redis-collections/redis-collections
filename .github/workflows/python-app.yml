name: Python package

on: [push, pull_request]

jobs:
  build:

    runs-on: ubuntu-latest
    strategy:
      matrix:
<<<<<<< HEAD
        python-version: [3.6, 3.7, 3.8, 3.9.0, 3.10.0-alpha.7]
=======
        sw-version: [[3.6, 6.2], [3.7, 6.2], [3.8, 6.2], [3.9, 6.2], [3.9, 2.6], [3.9, 2.8], [3.9, 3.2], [3.9, 4.0], [3.9, 5.0], [3.9, 6.0], [3.10.0-alpha.7, latest]]
>>>>>>> 2052e7ec

    services:
      redis:
        image: redis:${{ matrix.sw-version[1] }}
        ports:
          - 6379:6379
        options: >-
          --health-cmd "redis-cli ping"
          --health-interval 10s
          --health-timeout 5s
          --health-retries 5

    steps:
    - uses: actions/checkout@v2
    - name: Set up Python ${{ matrix.sw-version[0] }}
      uses: actions/setup-python@v2
      with:
        python-version: ${{ matrix.sw-version[0] }}
    - name: Install dependencies
      run: |
        python -m pip install --upgrade pip
        pip install .
        pip install -U coverage
    - name: Run tests
      run: |
        coverage run --include="redis_collections/*.py" -m unittest
    - name: Check coverage
      if: "matrix.sw-version[1] == 'latest'"
      run: |
        coverage report --show-missing --fail-under=99
      env:
        REDIS_HOST: redis
        REDIS_PORT: 6379
    - name: Lint with flake8
      if: "matrix.sw-version[0] == '3.6'"
      run: |
        pip install -U flake8
        flake8 .
    - name: Check formatting with black
      if: "matrix.sw-version[0] == '3.6'"
      run: |
        pip install -U black
        black --check .
    - name: Build docs with sphinx
      if: "matrix.sw-version[0] == '3.6'"
      run: |
        pip install -U sphinx sphinx_rtd_theme
        sphinx-build -W -b html docs docs/_build/html
    - name: Build packages
      if: "matrix.sw-version[0] == '3.6'"
      run: |
        pip install -U twine wheel
        python setup.py sdist bdist_wheel
        twine check dist/*
    - name: Upload packages
      if: "matrix.sw-version[0] == '3.6'"
      uses: actions/upload-artifact@v2
      with:
        name: redis-collections-packages
        path: dist/*<|MERGE_RESOLUTION|>--- conflicted
+++ resolved
@@ -8,11 +8,7 @@
     runs-on: ubuntu-latest
     strategy:
       matrix:
-<<<<<<< HEAD
-        python-version: [3.6, 3.7, 3.8, 3.9.0, 3.10.0-alpha.7]
-=======
         sw-version: [[3.6, 6.2], [3.7, 6.2], [3.8, 6.2], [3.9, 6.2], [3.9, 2.6], [3.9, 2.8], [3.9, 3.2], [3.9, 4.0], [3.9, 5.0], [3.9, 6.0], [3.10.0-alpha.7, latest]]
->>>>>>> 2052e7ec
 
     services:
       redis:
