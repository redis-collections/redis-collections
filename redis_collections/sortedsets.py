--- conflicted
+++ resolved
@@ -91,7 +91,7 @@
 
             pipe.multi()
             for member, score in other_items:
-                pipe.zadd(self.key, float(score), self._pickle(member))
+                pipe.zadd(self.key, {self._pickle(member): float(score)})
 
         watches = []
         if self._same_redis(other, RedisCollection):
@@ -376,7 +376,7 @@
         Set the score of *member* to *score*.
         """
         pipe = self.redis if pipe is None else pipe
-        pipe.zadd(self.key, float(score), self._pickle(member))
+        pipe.zadd(self.key, {self._pickle(member): float(score)})
 
 
 class GeoDB(SortedSetBase):
@@ -532,11 +532,7 @@
         *place* can be any pickle-able Python object.
         """
         pipe = self.redis if pipe is None else pipe
-<<<<<<< HEAD
         pipe.geoadd(self.key, longitude, latitude, self._pickle(place))
-=======
-        pipe.zadd(self.key, {self._pickle(member): float(score)})
->>>>>>> 1e5c5402
 
     def update(self, other):
         """
@@ -550,9 +546,8 @@
             items = other._data(pipe=pipe) if use_redis else other._data()
 
             pipe.multi()
-<<<<<<< HEAD
             for member, score in items:
-                pipe.zadd(self.key, score, self._pickle(member))
+                pipe.zadd(self.key, {self._pickle(member): float(score)})
 
         # other is dict-like
         def update_mapping_trans(pipe):
@@ -573,10 +568,6 @@
             pipe.multi()
             for place, latitude, longitude in items:
                 self.set_location(place, latitude, longitude, pipe=pipe)
-=======
-            for member, score in other_items:
-                pipe.zadd(self.key, {self._pickle(member): float(score)})
->>>>>>> 1e5c5402
 
         watches = []
         if self._same_redis(other, RedisCollection):
